[package]
name = "llama_cpp-rs"
version = "0.3.1"
edition = "2021"

[lib]
name = "llama_cpp_rs"

[workspace]
resolver = "2"
members = ["crates/llama_cpp_sys", "crates/llama_cpp", "crates/llama_cpp_tests"]

[workspace.dependencies]
tokio = { version = "1.34.0", features = ["rt-multi-thread"] }
futures = "0.3.30"
<<<<<<< HEAD
tokio = { version = "1.34.0", features = ["rt-multi-thread"] }
=======
>>>>>>> 358e5383

[dependencies]
llama_cpp = { path = "crates/llama_cpp" }
llama_cpp_sys = { path = "crates/llama_cpp_sys" }

[features]
default = ["compat", "native"]
compat = [
    "llama_cpp/compat",
] # this feature modifies the symbols exposed by the generated libraries to avoid conflicts
native = ["llama_cpp/native", "avx", "avx2", "fma", "f16c", "accel"]
avx = ["llama_cpp/avx"]
avx2 = ["llama_cpp/avx2"]
avx512 = ["llama_cpp/avx512"]
avx512_vmbi = ["llama_cpp/avx512_vmbi"]
avx512_vnni = ["llama_cpp/avx512_vnni"]
fma = ["llama_cpp/fma"]
f16c = ["llama_cpp/f16c"] # implied when compiled using MSVC with avx2/avx512
accel = ["llama_cpp/accel"] # Accelerate framework
mpi = ["llama_cpp/mpi"]
cuda = ["llama_cpp/cuda"]
cuda_f16 = ["llama_cpp/cuda_f16", "cuda"]
cuda_dmmv = [
    "llama_cpp/cuda_dmmv",
    "cuda",
] # use dmmv instead of mmvq CUDA kernels
cuda_mmq = ["llama_cpp/cuda_mmq", "cuda"] # use mmq kernels instead of cuBLAS
metal = ["llama_cpp/metal"]
blas = ["llama_cpp/blas"]
hipblas = ["llama_cpp/hipblas"]
clblast = ["llama_cpp/clblast"]
vulkan = ["llama_cpp/vulkan"]<|MERGE_RESOLUTION|>--- conflicted
+++ resolved
@@ -13,10 +13,6 @@
 [workspace.dependencies]
 tokio = { version = "1.34.0", features = ["rt-multi-thread"] }
 futures = "0.3.30"
-<<<<<<< HEAD
-tokio = { version = "1.34.0", features = ["rt-multi-thread"] }
-=======
->>>>>>> 358e5383
 
 [dependencies]
 llama_cpp = { path = "crates/llama_cpp" }
