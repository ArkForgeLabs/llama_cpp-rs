//! Functionality for the [`LlamaSession`] struct

use std::cmp::min;
use std::ffi::c_void;
use std::sync::atomic::{AtomicUsize, Ordering};
use std::sync::Arc;
use std::thread;

use futures::executor::block_on;
use thiserror::Error;
<<<<<<< HEAD
use tokio::sync::{mpsc::unbounded_channel, Mutex, RwLock};
=======
use tokio::sync::{
    mpsc::{unbounded_channel, UnboundedReceiver},
    Mutex, RwLock,
};
>>>>>>> 0d193cce
use tracing::{error, info, trace, warn};

use llama_cpp_sys::{
    llama_beam_search, llama_context, llama_copy_state_data, llama_decode, llama_free,
    llama_get_logits_ith, llama_get_state_size, llama_kv_cache_seq_rm, llama_set_state_data,
    llama_token_data, llama_token_data_array,
};

use crate::{detail, LlamaModel, LlamaTokenizationError, Sampler, Token};

<<<<<<< HEAD
mod batch;
mod completion;
mod params;

use batch::Batch;
pub use completion::*;
=======
mod params;

use crate::batch::Batch;
>>>>>>> 0d193cce
pub use params::*;

/// The inner part of a [`LlamaSession`].
///
/// This is wrapped in an `Arc` for sharing across thread boundaries.
pub(crate) struct LlamaContextInner {
    /// A pointer to the inner context.
    pub(crate) ptr: *mut llama_context,
}

unsafe impl Send for LlamaContextInner {}

unsafe impl Sync for LlamaContextInner {}

impl Drop for LlamaContextInner {
    fn drop(&mut self) {
        // SAFETY: `drop`ping more than once is unsound [1], so `self.model` cannot have been
        // `free`d yet.
        //
        // [1]: See https://github.com/rust-lang/rust/issues/60977
        unsafe { llama_free(self.ptr) }
    }
}

/// An evaluation session for a llama.cpp model.
///
/// This stores a small amount of state, which is destroyed when the session is dropped.
/// You can create an arbitrary number of sessions for a model using [`LlamaModel::create_session`].
#[derive(Clone)]
pub struct LlamaSession {
    pub(crate) inner: Arc<LlamaSessionInner>,
}

/// The cloned part of a [`LlamaSession`].
// NOTE: Changes made here may need to be reflected in LlamaSession::deep_copy
pub(crate) struct LlamaSessionInner {
    /// The model this session was created from.
    pub(crate) model: LlamaModel,

    /// A pointer to the llama.cpp side of the model context.
    pub(crate) ctx: Mutex<LlamaContextInner>,

    /// The list of tokens within the current context
    pub(crate) tokens: RwLock<Vec<Token>>,

    /// The number of tokens present in this model's context.
    pub(crate) last_batch_size: AtomicUsize,

    /// Max batch size.
    pub(crate) max_batch: u32,

    /// The parameters this session was created with
    pub(crate) params: SessionParams,
}

/// An error raised while advancing the context in a [`LlamaSession`].
#[derive(Error, Debug)]
pub enum LlamaContextError {
    /// If non-tokens were provided, tokenizing the input failed.
    #[error("tokenization failed: {0}")]
    TokenizationFailed(#[from] LlamaTokenizationError),

    /// Too many tokens were provided.
    ///
    /// llama.cpp only supports vectors of length up to `i32::MAX`.
    #[error("{provided_tokens} were provided, but llama.cpp can only handle {max_tokens}")]
    MaxTokensExceeded {
        /// The number of provided tokens.
        provided_tokens: usize,

        /// The maximum number of tokens.
        max_tokens: usize,
    },

    /// No tokens were provided at all.
    #[error("no tokens were provided")]
    NoTokensProvided,

    /// An error occurred on the other side of the FFI boundary; check your logs.
    #[error("failed to create llama context")]
    SessionFailed,

    /// An error occurred on the other side of the FFI boundary; check your logs.
    #[error("advancing context failed (error code {0})")]
    DecodeFailed(i32),
}

impl LlamaSession {
    /// Advances the inner context of this model with `tokens`.
    ///
    /// The model will generate new tokens from the end of the context.
    pub fn advance_context_with_tokens(
        &mut self,
        tokens: impl AsRef<[Token]>,
    ) -> Result<(), LlamaContextError> {
        let tokens = tokens.as_ref();
        let n_tokens = tokens.len();

        if n_tokens == 0 {
            return Err(LlamaContextError::NoTokensProvided);
        }

        if n_tokens > i32::MAX as usize {
            return Err(LlamaContextError::MaxTokensExceeded {
                provided_tokens: n_tokens,
                max_tokens: i32::MAX as usize,
            });
        }

        info!("Advancing context with {n_tokens} tokens");

        let batch_size = min(n_tokens, self.inner.max_batch as usize);
        let sequences = tokens.chunks(batch_size);

        if n_tokens > batch_size {
            info!("Number of tokens exceeds the maximum batch size ({}) for this session, splitting the input", self.inner.max_batch);
        }

        let mut batch = Batch::new(batch_size, 0, 1);
        let history_size = self.context_size();
        let mut local_history = 0;
        let mut last_batch_size = self.inner.last_batch_size.load(Ordering::SeqCst);

        for sequence in sequences {
            batch.clear();

            for token in sequence {
                batch.add(*token, history_size + local_history, &[0], false);
                local_history += 1;
            }

            // Set the logits of the very last token
            if local_history == n_tokens {
                batch.set_logits(sequence.len() - 1, true);
            }

            trace!("Wrote {n_tokens} tokens to the token buffer");
            trace!("Starting LLaMA decode for batch");

            let err = unsafe {
                // SAFETY: `llama_decode` will not fail for a valid `batch`, which we correctly
                // initialized above.
                llama_decode(block_on(self.inner.ctx.lock()).ptr, batch.handle())
            };
            if err != 0 {
                return Err(LlamaContextError::DecodeFailed(err));
            }
            trace!("Batch decode completed successfully");

            last_batch_size = sequence.len();
        }

        block_on(self.inner.tokens.write()).extend_from_slice(tokens);

        self.inner
            .last_batch_size
            .store(last_batch_size, Ordering::SeqCst);

        Ok(())
    }

    /// Advances the inner context of this model with `tokens`.
    ///
    /// This is a thin `tokio::spawn_blocking` wrapper around
    /// [`LlamaSession::advance_context_with_tokens`].
    pub async fn advance_context_with_tokens_async(
        &mut self,
        tokens: impl AsRef<[Token]>,
    ) -> Result<(), LlamaContextError> {
        let tokens = tokens.as_ref().to_owned();
        let mut session = self.clone();

        tokio::task::spawn_blocking(move || session.advance_context_with_tokens(tokens))
            .await
            .unwrap()
    }

    /// Tokenizes and feeds an arbitrary byte buffer `ctx` into this model.
    ///
    /// `ctx` is typically a UTF-8 string, but anything that can be downcast to bytes is accepted.
    pub fn advance_context(&mut self, ctx: impl AsRef<[u8]>) -> Result<(), LlamaContextError> {
        let tokens = self
            .inner
            .model
            .tokenize_bytes(ctx.as_ref(), false, false)?
            .into_boxed_slice();

        self.advance_context_with_tokens(tokens)
    }

    /// Tokenizes and feeds an arbitrary byte buffer `ctx` into this model.
    ///
    /// This is a thin `tokio::spawn_blocking` wrapper around
    /// [`LlamaSession::advance_context`].
    pub async fn advance_context_async(
        &mut self,
        ctx: impl AsRef<[u8]>,
    ) -> Result<(), LlamaContextError> {
        let ctx = ctx.as_ref().to_owned();
        let mut session = self.clone();

        tokio::task::spawn_blocking(move || session.advance_context(ctx))
            .await
            .unwrap()
    }

    /// Starts generating tokens at the end of the context using llama.cpp's built-in Beam search.
    /// TODO fix: beam search keeps going even after it should have ended
    pub fn start_completing(&mut self) -> CompletionHandle {
        let (tx, rx) = unbounded_channel();
        let history_size = self.context_size();
        let session = self.clone();

        info!("Generating completions with {history_size} tokens of history");

        thread::spawn(move || unsafe {
            let state = Box::new(detail::BeamSearchState { tx });
            // SAFETY: `state_ptr` is converted back to a [`Box`] and freed in [`detail::llama_beam_search_callback`]
            let state_ptr = Box::into_raw(state);

            llama_beam_search(
                block_on(session.inner.ctx.lock()).ptr,
                Some(detail::llama_beam_search_callback),
                state_ptr as *mut _ as *mut c_void,
                1,
                history_size as i32,
                32_768,
            );
        });

        CompletionHandle {
            rx,
            model: self.model(),
        }
    }

    /// Start completion.
    pub fn start_completing_with<S>(
        &mut self,
        sampler: S,
        max_predictions: usize,
    ) -> CompletionHandle
    where
        S: Sampler + Send + Sync + 'static,
    {
        let (tx, rx) = unbounded_channel();
        let history_size = self.context_size();
        let session = self.clone();
        // TODO deal with 0 history size
        info!("Generating completions with {history_size} tokens of history");

        thread::spawn(move || {
            let context = block_on(session.inner.ctx.lock());
            let vocab = session.model().vocabulary_size();
            let end_of_stream = session.model().eos();
            let mut count = 0;
            let mut batch = Batch::new(1, 0, 1);
            let mut i = session.inner.last_batch_size.load(Ordering::SeqCst);
            let mut current_pos = history_size;

            loop {
                let mut candidates = unsafe {
                    let logits = llama_get_logits_ith(context.ptr, (i - 1) as i32);

                    let mut candidates = vec![];
                    for id in 0..vocab {
                        candidates.push(llama_token_data {
                            id: id as i32,
                            logit: *logits.add(id),
                            p: 0.0,
                        })
                    }

                    candidates
                };

                let candidates_p = llama_token_data_array {
                    data: candidates.as_mut_ptr(),
                    size: vocab,
                    sorted: false,
                };

                let token = sampler.sample(context.ptr, candidates_p);

                match tx.send(token) {
                    Ok(_) => (),
                    Err(e) => {
                        let token_str =
                            String::from_utf8_lossy(session.inner.model.detokenize(e.0));
                        warn!("Cannot send token ({}): {}", token_str, e);
                        break;
                    }
                };

                if token == end_of_stream || max_predictions <= count {
                    break;
                }

                batch.clear();
                batch.add(token, current_pos, &[0], true);

                let res = unsafe { llama_decode(context.ptr, batch.handle()) };

                if res != 0 {
                    error!("Failed to decode context ({res})");
                    break;
                }

                count += 1;
                i = batch.tokens();

                session.inner.last_batch_size.store(i, Ordering::SeqCst);
                let mut token_buf = block_on(session.inner.tokens.write());
                current_pos = token_buf.len();
                token_buf.push(token);
            }
        });

        CompletionHandle {
            rx,
            model: self.model(),
        }
    }

    /// Returns the model this session was created from.
    pub fn model(&self) -> LlamaModel {
        self.inner.model.clone()
    }

    /// Returns the parameters this session was created with.
    pub fn params(&self) -> &SessionParams {
        &self.inner.params
    }

    /// Returns the number of tokens currently in this session's context
    pub fn context_size(&self) -> usize {
        block_on(self.inner.tokens.read()).len()
    }

    /// Returns the list of tokens in the current context
    pub fn context(&self) -> Vec<Token> {
        block_on(self.inner.tokens.read()).clone()
    }

    /// Removes all but the first `n_tokens` tokens from the context
    pub fn truncate_context(&self, n_tokens: usize) {
        if n_tokens > self.context_size() {
            return;
        }

        let context = block_on(self.inner.ctx.lock());

        unsafe {
            llama_kv_cache_seq_rm(
                context.ptr,
                -1,              // Match all sequences
                n_tokens as i32, // Delete starting at n_tokens
                -1,              // Delete ending at end of context
            )
        }

        block_on(self.inner.tokens.write()).truncate(n_tokens)
    }

    /// Sets this session's context to the tokens provided.
    ///
    /// This method is more efficient than creating a new session and advancing it, because it only
    /// has to decode the tokens not already in the prefix of the previous context.
    pub fn set_context_to_tokens(
        &mut self,
        new_tokens: impl AsRef<[Token]>,
    ) -> Result<(), LlamaContextError> {
        let new_tokens = new_tokens.as_ref();
        let old_tokens = block_on(self.inner.tokens.read());

        let shared_prefix = old_tokens
            .iter()
            .zip(new_tokens)
            .position(|(t1, t2)| t1 != t2)
            .unwrap_or(new_tokens.len().min(old_tokens.len()));

        std::mem::drop(old_tokens);

        self.truncate_context(shared_prefix);
        self.advance_context_with_tokens(&new_tokens[shared_prefix..])
    }

    /// Sets this session's context to the tokenized version of the provided bytes. See
    /// [`LlamaSession::set_context_to_tokens`] for more information.
    pub fn set_context(&mut self, ctx: impl AsRef<[u8]>) -> Result<(), LlamaContextError> {
        let tokens = self
            .inner
            .model
            .tokenize_bytes(ctx.as_ref(), false, false)?
            .into_boxed_slice();

        self.set_context_to_tokens(tokens)
    }

    /// Sets this session's context to the tokens provided.
    ///
    /// This is a thin `tokio::spawn_blocking` wrapper around
    /// [`LlamaSession::set_context_to_tokens`].
    pub async fn set_context_to_tokens_async(
        &mut self,
        tokens: impl AsRef<[Token]>,
    ) -> Result<(), LlamaContextError> {
        let tokens = tokens.as_ref().to_owned();
        let mut session = self.clone();

        tokio::task::spawn_blocking(move || session.set_context_to_tokens(tokens))
            .await
            .unwrap()
    }

    /// Sets this session's context to the tokenized version of the provided bytes. See
    /// [`LlamaSession::set_context_to_tokens`] for more information.
    ///
    /// This is a thin `tokio::spawn_blocking` wrapper around
    /// [`LlamaSession::set_context_to_tokens`].
    pub async fn set_context_async(
        &mut self,
        ctx: impl AsRef<[u8]>,
    ) -> Result<(), LlamaContextError> {
        let ctx = ctx.as_ref().to_owned();
        let mut session = self.clone();

        tokio::task::spawn_blocking(move || session.set_context(ctx))
            .await
            .unwrap()
    }

    /// Creates a new [`LlamaSession`] with the same contents as `self`. The returned
    /// [`LlamaSession`] can be used and modified independently from `self`.
    ///
    /// This differs from [`LlamaSession::clone`] in that [`LlamaSession::clone`] creates a new
    /// reference to the same underlying [`LlamaSession`].
    pub fn deep_copy(&self) -> Result<LlamaSession, LlamaContextError> {
        let ctx = self.inner.ctx.blocking_lock();

        #[allow(unused_mut)]
        let mut copy = self.model().create_session(self.inner.params.clone())?;

        let size = unsafe { llama_get_state_size(ctx.ptr) };
        let mut buf = vec![0; size];

        // SAFETY: `llama_copy_state_data` and `llama_set_state_data` should never write/read more than
        // `llama_get_state_size` bytes, so `buf` should be big enough.
        //
        // `copy` was created from the same model as `self` and with the same parameters.
        unsafe {
            let copy_size = llama_copy_state_data(ctx.ptr, buf.as_mut_ptr());
            assert!(copy_size <= size);
            let set_size =
                llama_set_state_data(copy.inner.ctx.blocking_lock().ptr, buf.as_mut_ptr());
            assert_eq!(copy_size, set_size);
        }

        // NOTE: Any changes to the fields of a LlamaSession may require that
        // those changes are mirrored here
        *block_on(copy.inner.tokens.write()) = block_on(self.inner.tokens.read()).clone();
        copy.inner.last_batch_size.store(
            self.inner.last_batch_size.load(Ordering::SeqCst),
            Ordering::SeqCst,
        );

        Ok(copy)
    }
}<|MERGE_RESOLUTION|>--- conflicted
+++ resolved
@@ -8,14 +8,7 @@
 
 use futures::executor::block_on;
 use thiserror::Error;
-<<<<<<< HEAD
 use tokio::sync::{mpsc::unbounded_channel, Mutex, RwLock};
-=======
-use tokio::sync::{
-    mpsc::{unbounded_channel, UnboundedReceiver},
-    Mutex, RwLock,
-};
->>>>>>> 0d193cce
 use tracing::{error, info, trace, warn};
 
 use llama_cpp_sys::{
@@ -26,19 +19,12 @@
 
 use crate::{detail, LlamaModel, LlamaTokenizationError, Sampler, Token};
 
-<<<<<<< HEAD
-mod batch;
 mod completion;
 mod params;
 
-use batch::Batch;
+use crate::batch::Batch;
+pub use params::*;
 pub use completion::*;
-=======
-mod params;
-
-use crate::batch::Batch;
->>>>>>> 0d193cce
-pub use params::*;
 
 /// The inner part of a [`LlamaSession`].
 ///
